--- conflicted
+++ resolved
@@ -537,32 +537,14 @@
                         # Job completed and its ttl has expired
                         break
                     if job_status not in [JobStatus.FINISHED, JobStatus.FAILED]:
-<<<<<<< HEAD
                         self.handle_job_failure(
                             job=job
                         )
 
-                        #Unhandled failure: move the job to the failed queue
+                        # Unhandled failure: move the job to the failed queue
                         self.log.warning(
                             'Moving job to {0!r} queue'.format(
                                 self.failed_queue.name
-=======
-                        with self.connection._pipeline() as pipeline:
-                            self.handle_job_failure(
-                                job=job,
-                                pipeline=pipeline
-                            )
-                            try:
-                                pipeline.execute()
-                            except Exception:
-                                pass
-
-                            # Unhandled failure: move the job to the failed queue
-                            self.log.warning(
-                                'Moving job to {0!r} queue'.format(
-                                    self.failed_queue.name
-                                )
->>>>>>> 2270369b
                             )
                         )
                         self.failed_queue.quarantine(
